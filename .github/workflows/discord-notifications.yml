name: Discord Notifications

on:
  push:
  pull_request:
    types: [opened, closed]
  release:
    types: [published]

jobs:
  notify-commit:
    if: github.event_name == 'push'
<<<<<<< HEAD
    runs-on: [self-hosted, windows]
    timeout-minutes: 5
=======
    runs-on: [self-hosted, Windows, X64]
>>>>>>> 39c6bedf
    steps:
      - name: Send Discord notification for commit
        shell: powershell
        env:
          DISCORD_WEBHOOK: ${{ secrets.COMMIT_WEBHOOK }}
        run: |
          $commitMessage = ("${{ github.event.head_commit.message }}" -split "`n")[0]
          $commitUrl = "${{ github.event.head_commit.url }}"
          $author = "${{ github.event.head_commit.author.name }}"
          $repo = "${{ github.repository }}"
          $branch = "${{ github.ref_name }}"

          $payload = @{
            embeds = @(
              @{
                title = "New Commit to $repo"
                description = $commitMessage
                url = $commitUrl
                color = 5814783
                fields = @(
                  @{
                    name = "Author"
                    value = $author
                    inline = $true
                  }
                  @{
                    name = "Branch"
                    value = $branch
                    inline = $true
                  }
                )
                timestamp = "${{ github.event.head_commit.timestamp }}"
              }
            )
          } | ConvertTo-Json -Depth 10

          Invoke-RestMethod -Uri $env:DISCORD_WEBHOOK -Method Post -Body $payload -ContentType "application/json"

  notify-pull-request:
    if: github.event_name == 'pull_request'
    runs-on: [self-hosted, Windows, X64]
    steps:
      - name: Send Discord notification for opened PR
        if: github.event.action == 'opened'
        shell: powershell
        env:
          DISCORD_WEBHOOK: ${{ secrets.PULLREQUEST_WEBHOOK }}
        run: |
          $prTitle = "${{ github.event.pull_request.title }}"
          $prUrl = "${{ github.event.pull_request.html_url }}"
          $author = "${{ github.event.pull_request.user.login }}"
          $headBranch = "${{ github.event.pull_request.head.ref }}"
          $baseBranch = "${{ github.event.pull_request.base.ref }}"
          $prNumber = "${{ github.event.pull_request.number }}"

          $payload = @{
            embeds = @(
              @{
                title = "Pull Request Opened"
                description = $prTitle
                url = $prUrl
                color = 3447003
                fields = @(
                  @{
                    name = "Author"
                    value = $author
                    inline = $true
                  }
                  @{
                    name = "Branch"
                    value = "``$headBranch`` → ``$baseBranch``"
                    inline = $true
                  }
                  @{
                    name = "Status"
                    value = "Ready for Review"
                    inline = $true
                  }
                )
                timestamp = "${{ github.event.pull_request.created_at }}"
                footer = @{
                  text = "PR #$prNumber"
                }
              }
            )
          } | ConvertTo-Json -Depth 10

          Invoke-RestMethod -Uri $env:DISCORD_WEBHOOK -Method Post -Body $payload -ContentType "application/json"

      - name: Send Discord notification for merged PR
        if: github.event.action == 'closed' && github.event.pull_request.merged == true
        shell: powershell
        env:
          DISCORD_WEBHOOK: ${{ secrets.PULLREQUEST_WEBHOOK }}
        run: |
          $prTitle = "${{ github.event.pull_request.title }}"
          $prUrl = "${{ github.event.pull_request.html_url }}"
          $author = "${{ github.event.pull_request.user.login }}"
          $mergedBy = "${{ github.event.pull_request.merged_by.login }}"
          $headBranch = "${{ github.event.pull_request.head.ref }}"
          $baseBranch = "${{ github.event.pull_request.base.ref }}"
          $prNumber = "${{ github.event.pull_request.number }}"
          $commits = "${{ github.event.pull_request.commits }}"
          $changedFiles = "${{ github.event.pull_request.changed_files }}"

          $payload = @{
            embeds = @(
              @{
                title = "Pull Request Merged"
                description = $prTitle
                url = $prUrl
                color = 5763719
                fields = @(
                  @{
                    name = "Author"
                    value = $author
                    inline = $true
                  }
                  @{
                    name = "Merged By"
                    value = $mergedBy
                    inline = $true
                  }
                  @{
                    name = "Branch"
                    value = "``$headBranch`` → ``$baseBranch``"
                    inline = $true
                  }
                  @{
                    name = "Commits"
                    value = $commits
                    inline = $true
                  }
                  @{
                    name = "Changed Files"
                    value = $changedFiles
                    inline = $true
                  }
                  @{
                    name = "Status"
                    value = "Successfully Merged"
                    inline = $true
                  }
                )
                timestamp = "${{ github.event.pull_request.merged_at }}"
                footer = @{
                  text = "PR #$prNumber"
                }
              }
            )
          } | ConvertTo-Json -Depth 10

          Invoke-RestMethod -Uri $env:DISCORD_WEBHOOK -Method Post -Body $payload -ContentType "application/json"

  notify-release:
    if: github.event_name == 'release'
<<<<<<< HEAD
    runs-on: [self-hosted, windows]
    timeout-minutes: 5
=======
    runs-on: [self-hosted, Windows, X64]
>>>>>>> 39c6bedf
    steps:
      - name: Send Discord notification for release
        shell: powershell
        env:
          DISCORD_WEBHOOK: ${{ secrets.RELEASE_WEBHOOK }}
        run: |
          $releaseName = "${{ github.event.release.name }}"
          $releaseTag = "${{ github.event.release.tag_name }}"
          $releaseUrl = "${{ github.event.release.html_url }}"
          $releaseBodyFull = "${{ github.event.release.body }}"
          $releaseBody = if ($releaseBodyFull.Length -gt 500) { $releaseBodyFull.Substring(0, 500) } else { $releaseBodyFull }
          $author = "${{ github.event.release.author.login }}"
          $branch = "${{ github.event.release.target_commitish }}"

          $payload = @{
            embeds = @(
              @{
                title = "New Release: $releaseName"
                description = $releaseBody
                url = $releaseUrl
                color = 3066993
                fields = @(
                  @{
                    name = "Version"
                    value = $releaseTag
                    inline = $true
                  }
                  @{
                    name = "Released by"
                    value = $author
                    inline = $true
                  }
                  @{
                    name = "Branch"
                    value = $branch
                    inline = $true
                  }
                )
                timestamp = "${{ github.event.release.published_at }}"
              }
            )
          } | ConvertTo-Json -Depth 10

          Invoke-RestMethod -Uri $env:DISCORD_WEBHOOK -Method Post -Body $payload -ContentType "application/json"<|MERGE_RESOLUTION|>--- conflicted
+++ resolved
@@ -10,12 +10,7 @@
 jobs:
   notify-commit:
     if: github.event_name == 'push'
-<<<<<<< HEAD
-    runs-on: [self-hosted, windows]
-    timeout-minutes: 5
-=======
     runs-on: [self-hosted, Windows, X64]
->>>>>>> 39c6bedf
     steps:
       - name: Send Discord notification for commit
         shell: powershell
@@ -172,12 +167,7 @@
 
   notify-release:
     if: github.event_name == 'release'
-<<<<<<< HEAD
-    runs-on: [self-hosted, windows]
-    timeout-minutes: 5
-=======
     runs-on: [self-hosted, Windows, X64]
->>>>>>> 39c6bedf
     steps:
       - name: Send Discord notification for release
         shell: powershell
