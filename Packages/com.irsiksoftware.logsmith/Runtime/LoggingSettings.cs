--- conflicted
+++ resolved
@@ -1,7 +1,4 @@
-<<<<<<< HEAD
-=======
 using System;
->>>>>>> ba301667
 using System.Collections.Generic;
 using UnityEngine;
 
@@ -34,10 +31,6 @@
         [Tooltip("Enable console output via ConsoleSink")]
         public bool enableConsoleSink = true;
 
-        [Header("Categories")]
-        [Tooltip("List of log categories with their individual settings")]
-        public List<CategoryDefinition> categories = new List<CategoryDefinition>();
-
         [Header("File Sink Settings")]
         [Tooltip("Enable file output via FileSink")]
         public bool enableFileSink = false;
@@ -45,16 +38,6 @@
         [Tooltip("File path for log output (relative to Application.persistentDataPath)")]
         public string logFilePath = "Logs/logsmith.log";
 
-<<<<<<< HEAD
-        [Tooltip("Output format for file sink")]
-        public MessageFormatMode fileOutputFormat = MessageFormatMode.Text;
-
-        [Tooltip("Maximum log file size in MB before rotation (0 = no rotation)")]
-        public int maxFileSizeMB = 10;
-
-        [Tooltip("Number of archived log files to keep")]
-        public int retainedFileCount = 5;
-=======
         [Tooltip("Enable log file rotation")]
         public bool enableLogRotation = true;
 
@@ -63,7 +46,6 @@
 
         [Tooltip("Number of archived log files to retain (0 = keep all)")]
         public int retentionCount = 5;
->>>>>>> ba301667
 
         [Header("Message Formatting")]
         [Tooltip("Default message format mode")]
@@ -71,14 +53,7 @@
 
         [Tooltip("Default text template for message formatting")]
         [TextArea(3, 5)]
-        public string defaultTextTemplate = "{timestamp} | {level} | [{category}] {message}";
-
-        [Tooltip("Default JSON template for message formatting")]
-        [TextArea(3, 5)]
-        public string defaultJsonTemplate = "{\"timestamp\":\"{timestamp}\",\"level\":\"{level}\",\"category\":\"{category}\",\"message\":\"{message}\"}";
-
-        [Tooltip("Per-category template overrides")]
-        public List<CategoryTemplateOverride> templateOverrides = new List<CategoryTemplateOverride>();
+        public string defaultTextTemplate = "{timestamp} [{level}] {category}: {message}";
 
         [Tooltip("Per-category template overrides")]
         public List<CategoryTemplateOverride> categoryTemplateOverrides = new List<CategoryTemplateOverride>();
@@ -116,45 +91,16 @@
             settings.maxFileSizeMB = 10;
             settings.retentionCount = 5;
             settings.defaultFormatMode = MessageFormatMode.Text;
-            settings.defaultTextTemplate = "{timestamp} | {level} | [{category}] {message}";
-            settings.defaultJsonTemplate = "{\"timestamp\":\"{timestamp}\",\"level\":\"{level}\",\"category\":\"{category}\",\"message\":\"{message}\"}";
+            settings.defaultTextTemplate = "{timestamp} [{level}] {category}: {message}";
             settings.fileBufferSize = 4096;
-<<<<<<< HEAD
-            settings.fileOutputFormat = MessageFormatMode.Text;
-            settings.maxFileSizeMB = 10;
-            settings.retainedFileCount = 5;
-
-            // Add default category
-            settings.categories.Add(new CategoryDefinition("Default", Color.white, LogLevel.Debug, true));
-
-=======
             settings.enableDebugOverlay = false;
             settings.overlayMaxLogCount = 500;
             settings.enableVisualDebug = false;
             settings.enableLiveReload = true;
->>>>>>> ba301667
             return settings;
         }
 
         /// <summary>
-<<<<<<< HEAD
-        /// Gets predefined pleasant colors for categories.
-        /// </summary>
-        public static Color[] GetPredefinedColors()
-        {
-            return new Color[]
-            {
-                new Color(0.4f, 0.8f, 1.0f),    // Light Blue
-                new Color(0.4f, 1.0f, 0.6f),    // Light Green
-                new Color(1.0f, 0.8f, 0.4f),    // Light Orange
-                new Color(1.0f, 0.6f, 0.8f),    // Light Pink
-                new Color(0.8f, 0.6f, 1.0f),    // Light Purple
-                new Color(0.6f, 1.0f, 1.0f),    // Cyan
-                new Color(1.0f, 1.0f, 0.6f),    // Light Yellow
-                new Color(0.8f, 0.8f, 0.8f)     // Light Gray
-            };
-        }
-=======
         /// Manually triggers settings changed event (useful for testing).
         /// </summary>
         public void TriggerSettingsChanged()
@@ -174,7 +120,6 @@
             }
         }
 #endif
->>>>>>> ba301667
     }
 
     /// <summary>
